--- conflicted
+++ resolved
@@ -2,8 +2,6 @@
     """Test functionality and documentation of NoGraphs. With parameter *fast*,
     slow tests are skipped.
     """
-<<<<<<< HEAD
-=======
 
     # First, we ensure that we test the right thing by showing sys.path
     import sys
@@ -13,21 +11,14 @@
         print(p)
     print()
 
->>>>>>> ae84480c
     import doctest
     import unittest
     import coverage
     import importlib
     import pathlib
     from utils import DocTestFinderSkippingSlowTests, DocTestParserSkippingSlowTests
-<<<<<<< HEAD
-    import sys
-
-    # detect if we have package pymacros4py
-=======
 
     # Detect if we have package pymacros4py
->>>>>>> ae84480c
     skip_macro_consistency_check = False
     try:
         import pymacros4py  # noqa: F401
@@ -41,12 +32,6 @@
     # test coverage. During CI, the flag needs to be set to FALSE in order to
     # fully test everything, e.g., also long-running examples of the tutorial.)
     skip_slow_tests = False
-<<<<<<< HEAD
-    print(">>", sys.argv)
-    if len(sys.argv) > 1 and sys.argv[1] == "fast":
-        skip_slow_tests = True
-        print("Executing only fast tests")
-=======
     compute_coverage = True
     print(">>", sys.argv)
     for arg in sys.argv[1:]:
@@ -56,7 +41,6 @@
         elif arg == "no_coverage":
             compute_coverage = False
             print("Coverage not computed!")
->>>>>>> ae84480c
     test_finder = (
         DocTestFinderSkippingSlowTests() if skip_slow_tests else doctest.DocTestFinder()
     )
