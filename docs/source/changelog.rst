ChangeLog
---------

<<<<<<< HEAD
=======
**v3.4.1** (2024-12-26)

  - Python 3.13 officially supported.

  - The source code of this version is adapted so that it can be compiled
    with MyPyC and with Cython if required. See also the notes in
    requirements.dev, pyproject.toml, and setup.py.
    This is not guaranteed for future versions.
    (In the case of NoGraphs, however, compiling does not result in a
    significant increase in speed: MyPyC can currently only store C-native
    values boxed in collections, which requires frequent conversion.
    And Cython only generates efficient C code here if the Python code is
    specially adapted).

>>>>>>> ae84480c
**v3.4.0** (2024-07-25)

- Method TraversalDepthsFirst.start_from: New parameters:

  - report: Instead of just ENTERING_SUCCESSOR, many
    different events can be chosen to be reported.
  - mode: Two new traversal modes can be chosen, ALL_PATHS and ALL_WALKS.
  - compute_trace: Maintains the list of the vertices on the trace,
    the current path from a start vertex to the current vertex.
  - compute_on_trace: Maintains the set of the vertices on the trace.
  - compute_index: Numbers vertices in DFS pre-order.

- Class TraversalDepthsFirst:

  - Start vertices are evaluated successively. This enables a direct
    computation of the DFS forest.
  - Attribute __iter__ is now a generator instead of just an iterator,
    and throwing a *StopIteration*
    signals to the generator to skip the vertex that has just be entered
    and reported.

- Methods *start_from* of traversals: Argument for parameter *start_vertices*
  is traversed at most once. Thus, it can be an Iterator or a Generator.

- Tutorial: Further examples added:

  - depth-limited search
  - iterative deepening depth-first search (IDDFS)
  - longest path between two vertices in a weighted graph or in an
    unweighted graph
  - strongly connected components of a graph
  - biconnected components of a connected undirected graph (Tarjan).

- Code quality improved: Code structure improved.
  Source code macro system used to improve code consistency.

- pyproject.toml instead of setup.py

**v3.3.2** (2024-02-04)

- Added method paths.predecessor
- Source formatting adapted to new black default

**v3.3.1** (2023-10-09)

- Adapted tests to Python 3.12

**v3.3.0** (2023-07-16)

- Extras: Algorithm for computing an exact solution for traveling salesman problems
  added. (It exemplifies how the lazy computation style of NoGraphs' core
  algorithms can be extended to computations in the course of problem reduction.
  The TSP algorithm itself does not belong to the core of NoGraphs.)

- Extras: Classes added, that implement a Dijkstra shortest paths algorithm for
  infinitely branching graphs with locally sorted edges.
  (The implemented algorithm exemplifies how a "lazy evaluation" - based problem
  reduction allows for a graph analysis that is even more "lazy" than that of
  NoGraphs alone.)

**v3.2.0** (2023-06-09)

- Support for PyPy added: CI pipeline extended by tests for PyPy, incompatibility
  of some tests with PyPy removed.

- Performance data for tests on CPython updated to Python 3.11, and data for PyPy added.

**v3.1.0** (2023-04-23)

- Bidirectional search strategies introduced. They implement DFS and Dijkstra
  Shortest Paths in a bidirectional variant.

- All strategies:

  - Method state_to_str() introduced. It eases logging for
    debugging of graph definitions.

  - The state attributes now have defined content in the two phases
    'before the traversal has been started' and 'after the traversal has been started,
    but before it expanded or reported the first vertex'.

  - The behaviour of method go_for_vertices_in() is
    now also defined for the case of an empty vertex set.

- Exports: minimized

Notes:

- Protocol Weight: A weight type now needs to also provide a __sub__ method.
  The documented compatibility guarantees are not reduced by this.

**v3.0.3** (2023-02-09)

- Small typing problem solved that the new MyPy version 1.0.0 discovered

**v3.0.2** (2023-01-29)

- Traversals that handle distances, with Gears that allow for manually
  choosing a value to be used as positive infinity: Overflows over infinity
  are now detected by NoGraphs if the chosen distance value type cannot do this
  itself, e.g., if the application uses integer distances in the range of a
  C-native size-limited integer type and manually chooses a "large" value as
  infinity value.

Error corrections:

- Gear classes GearForIntVertexIDsAndCInts, GearForIntVerticesAndIDs, and
  GearForIntVerticesAndIDsAndCInts: Sometimes, vertices where not traversed
  due to an error in the computation of the infinity distance value or the
  default vertex value for C-native integers.

**v3.0.1** (2022-12-29)

- Class Position: support for multiplying an integer; new option non_zero_counts of
  method moves

Error corrections:

- Position.moves(): For dimensions >= 3, option add_diagonals adapted to typically
  expected behavior (previous behavior was correctly documented and implemented,
  but might have been surprising).

**v3.0.0** (2022-11-27)

- NoGraphs can be used fully typed (optionally): API refactored,
  traversals made generic, stubs added, documentation extended.
- Edge weights and distances of a wide range of value types can be handled, including
  values of arbitrary precision (e.g., decimal.Decimal or mpf of library
  mpmath).
- Gears added: sets of bookkeeping data structures, with optimized
  performance for different use cases, also allow to storing data as
  C-native values.
- Performance benchmark between gears and between NoGraphs and other libraries:
  separate, public project; results given in NoGraphs documentation.
- New traversal TraversalNeighborsThenDepth (often faster than DFS, if
  DFS reporting order is not important).

API has changed in some points, but adaptation is easy, and large parts of
the API are untouched (e.g., most of the examples of the tutorial run unchanged):

- Parameter *vertex_to_id* of traversals moved to new \*flex traversals (in order
  to ease type handling for standard cases).
- Handling of labels of edges changed (was necessary for strong typing):

  - Restricted to a single object, but this could be anything,
    including a dict.
  - Option *labeled_paths* of traversals removed. Labeled paths are automatically
    generated when labeled edges are given by parameter *next_labeled_edges*.
  - Option *labeled* of functions *adapt_edge_iterable* and *adapt_edge_index*
    of the gadgets section renamed to *attributes*.


**v2.5.1** (2022-04-03)

- Class TraversalShortestPaths: Error in documentation corrected,
  option keep_distances added. 


**v2.5.0** (2022-03-28)

- First public version marked as stable (PyPI and GitHub)

**Till v2.4.0** (2021-03)

- Tests improved, coverage 100%
- Documentation added (sphinx), published to ReadTheDocs
- Examples with DocTests 100%
- README for GitHub and PyPI added
- GitHub repository made public
- Flake8 100%
- Typing improved, MyPy 100%
- PyPI package built
- CI with GitHub added
- Extensions and improvements

**v2.0.0** (2021-10)

- Changed API:

  - An algorithm is a class (and not a function any more)
  - Common functionality provided as common methods instead of
    additional functions

- Path: Representation of predecessor relation changed from linked tuples
  to dict

**Till v1.6.0** (2021-05)

- Further algorithms added
- More support functions for traversal and graph adaptation added
- Better runtime & memory performance

**v1.0.0** (2021-05)

- Harmonized function signatures
- Paths handling extracted and transferred to class

**Till v0.6.0** (2021-05)

- Further algorithms added
- Better runtime & memory performance

**v0.1.0** (2021-02)

- Initial version
- Collection of algorithms in the form of separate functions<|MERGE_RESOLUTION|>--- conflicted
+++ resolved
@@ -1,8 +1,6 @@
 ChangeLog
 ---------
 
-<<<<<<< HEAD
-=======
 **v3.4.1** (2024-12-26)
 
   - Python 3.13 officially supported.
@@ -17,7 +15,6 @@
     And Cython only generates efficient C code here if the Python code is
     specially adapted).
 
->>>>>>> ae84480c
 **v3.4.0** (2024-07-25)
 
 - Method TraversalDepthsFirst.start_from: New parameters:
