--- conflicted
+++ resolved
@@ -7,10 +7,7 @@
   method moves
 
 Error corrections:
-<<<<<<< HEAD
-=======
 
->>>>>>> a79cf007
 - Position.moves(): For dimensions >= 3, option add_diagonals adapted to typically
   expected behavior (previous behavior was correctly documented and implemented,
   but might have been surprising).
